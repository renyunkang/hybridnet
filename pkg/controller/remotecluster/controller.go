/*
 Copyright 2021 The Hybridnet Authors.

 Licensed under the Apache License, Version 2.0 (the "License");
 you may not use this file except in compliance with the License.
 You may obtain a copy of the License at

     http://www.apache.org/licenses/LICENSE-2.0

 Unless required by applicable law or agreed to in writing, software
 distributed under the License is distributed on an "AS IS" BASIS,
 WITHOUT WARRANTIES OR CONDITIONS OF ANY KIND, either express or implied.
 See the License for the specific language governing permissions and
 limitations under the License.
*/

package remotecluster

import (
	"context"
	"fmt"
	"sync"
	"time"

	corev1 "k8s.io/api/core/v1"
	metav1 "k8s.io/apimachinery/pkg/apis/meta/v1"
	"k8s.io/apimachinery/pkg/labels"
	"k8s.io/apimachinery/pkg/types"
	runtimeutil "k8s.io/apimachinery/pkg/util/runtime"
	"k8s.io/apimachinery/pkg/util/wait"
	kubeclientset "k8s.io/client-go/kubernetes"
	"k8s.io/client-go/kubernetes/scheme"
	typedcorev1 "k8s.io/client-go/kubernetes/typed/core/v1"
	"k8s.io/client-go/tools/cache"
	"k8s.io/client-go/tools/record"
	"k8s.io/client-go/util/retry"
	"k8s.io/client-go/util/workqueue"
	"k8s.io/klog"

	networkingv1 "github.com/alibaba/hybridnet/pkg/apis/networking/v1"
	"github.com/alibaba/hybridnet/pkg/client/clientset/versioned"
	"github.com/alibaba/hybridnet/pkg/client/informers/externalversions"
	informers "github.com/alibaba/hybridnet/pkg/client/informers/externalversions/networking/v1"
	listers "github.com/alibaba/hybridnet/pkg/client/listers/networking/v1"
	rctypes "github.com/alibaba/hybridnet/pkg/controller/remotecluster/types"
	"github.com/alibaba/hybridnet/pkg/rcmanager"
	"github.com/alibaba/hybridnet/pkg/utils"
)

const (
	ControllerName = "remotecluster"

	// HealthCheckPeriod Every HealthCheckPeriod will resync remote cluster cache and check rc
	// health. Default: 30 second. Set to zero will also use the default value
	HealthCheckPeriod = 30 * time.Second
)

type Controller struct {
	sync.Mutex
	hasSynced bool

	// localCluster's UUID
	UUID           types.UID
	OverlayNetID   *uint32
	overlayNetIDMU sync.RWMutex

	rcManagerCache sync.Map

	kubeClient                kubeclientset.Interface
	hybridnetClient           versioned.Interface
	HybridnetInformerFactory  externalversions.SharedInformerFactory
	remoteClusterLister       listers.RemoteClusterLister
	remoteClusterSynced       cache.InformerSynced
	remoteClusterQueue        workqueue.RateLimitingInterface
	remoteSubnetLister        listers.RemoteSubnetLister
	remoteSubnetSynced        cache.InformerSynced
	remoteVtepLister          listers.RemoteVtepLister
	remoteVtepSynced          cache.InformerSynced
	localClusterSubnetLister  listers.SubnetLister
	localClusterSubnetSynced  cache.InformerSynced
	localClusterNetworkLister listers.NetworkLister
	localClusterNetworkSynced cache.InformerSynced

	remoteClusterEvent chan rctypes.Event

	recorder record.EventRecorder
}

func NewController(
	kubeClient kubeclientset.Interface,
	hybridnetClient versioned.Interface,
	remoteClusterInformer informers.RemoteClusterInformer,
	remoteSubnetInformer informers.RemoteSubnetInformer,
	localClusterSubnetInformer informers.SubnetInformer,
	remoteVtepInformer informers.RemoteVtepInformer,
	localClusterNetworkInformer informers.NetworkInformer) *Controller {
	runtimeutil.Must(networkingv1.AddToScheme(scheme.Scheme))

	klog.V(4).Info("Creating event broadcaster")
	eventBroadcaster := record.NewBroadcaster()
	eventBroadcaster.StartLogging(klog.Infof)
	eventBroadcaster.StartRecordingToSink(&typedcorev1.EventSinkImpl{Interface: kubeClient.CoreV1().Events("")})
	recorder := eventBroadcaster.NewRecorder(scheme.Scheme, corev1.EventSource{Component: ControllerName})

	uuid, err := utils.GetUUID(kubeClient)
	if err != nil {
		panic(err)
	}

	c := &Controller{
		Mutex:                     sync.Mutex{},
		hasSynced:                 false,
		rcManagerCache:            sync.Map{},
		UUID:                      uuid,
		kubeClient:                kubeClient,
		hybridnetClient:           hybridnetClient,
		remoteClusterLister:       remoteClusterInformer.Lister(),
		remoteClusterSynced:       remoteClusterInformer.Informer().HasSynced,
		remoteSubnetLister:        remoteSubnetInformer.Lister(),
		remoteSubnetSynced:        remoteSubnetInformer.Informer().HasSynced,
		localClusterSubnetLister:  localClusterSubnetInformer.Lister(),
		localClusterSubnetSynced:  localClusterSubnetInformer.Informer().HasSynced,
		remoteVtepLister:          remoteVtepInformer.Lister(),
		remoteVtepSynced:          remoteSubnetInformer.Informer().HasSynced,
		localClusterNetworkLister: localClusterNetworkInformer.Lister(),
		localClusterNetworkSynced: localClusterNetworkInformer.Informer().HasSynced,
		remoteClusterQueue:        workqueue.NewNamedRateLimitingQueue(workqueue.DefaultControllerRateLimiter(), ControllerName),
		remoteClusterEvent:        make(chan rctypes.Event, 10),
		recorder:                  recorder,
	}

	remoteClusterInformer.Informer().AddEventHandler(cache.FilteringResourceEventHandler{
		FilterFunc: c.filterRemoteCluster,
		Handler: cache.ResourceEventHandlerFuncs{
			AddFunc:    c.addOrDelRemoteCluster,
			UpdateFunc: c.updateRemoteCluster,
			DeleteFunc: c.addOrDelRemoteCluster,
		},
	})

	localClusterNetworkInformer.Informer().AddEventHandler(cache.FilteringResourceEventHandler{
		FilterFunc: func(obj interface{}) bool {
			network, ok := obj.(*networkingv1.Network)
			if !ok {
				return false
			}
			return network.Spec.Type == networkingv1.NetworkTypeOverlay
		},
		Handler: cache.ResourceEventHandlerFuncs{
			AddFunc: func(_ interface{}) {
				c.syncLocalOverlayNetIDOnce()
			},
			UpdateFunc: func(oldObj, newObj interface{}) {
				oldNetwork, _ := oldObj.(*networkingv1.Network)
				newNetwork, _ := newObj.(*networkingv1.Network)
				needSync := oldNetwork.Spec.Type != newNetwork.Spec.Type || oldNetwork.Spec.NetID == nil ||
					newNetwork.Spec.NetID == nil || *oldNetwork.Spec.NetID != *newNetwork.Spec.NetID

				if needSync {
					c.syncLocalOverlayNetIDOnce()
				}
			},
			DeleteFunc: func(_ interface{}) {
				c.syncLocalOverlayNetIDOnce()
			},
		},
	})

	return c
}

func (c *Controller) Run(stopCh <-chan struct{}) error {
	defer runtimeutil.HandleCrash()
	defer c.remoteClusterQueue.ShutDown()

	klog.Infof("Starting %s controller", ControllerName)

	klog.Info("Waiting for informer caches to sync")
	if ok := cache.WaitForCacheSync(stopCh, c.remoteClusterSynced, c.remoteSubnetSynced, c.remoteVtepSynced, c.localClusterSubnetSynced, c.localClusterNetworkSynced); !ok {
		return fmt.Errorf("%s failed to wait for caches to sync", ControllerName)
	}

	c.Lock()
	c.hasSynced = true
	c.Unlock()

	// start workers
	klog.Info("Starting workers")
	go wait.Until(c.runRemoteClusterWorker, time.Second, stopCh)
	go wait.Until(c.updateAllRemoteClusterStatus, HealthCheckPeriod, stopCh)
	go wait.Until(c.handleEventFromRemoteClusters, time.Second, stopCh)

	<-stopCh

	c.closeAllRemoteClusterManager()

	klog.Info("Shutting down workers")
	return nil
}

func (c *Controller) closeAllRemoteClusterManager() {
	c.rcManagerCache.Range(func(_, value interface{}) bool {
		if manager, ok := value.(*rcmanager.Manager); ok {
			manager.Close()
		}
		return true
	})
}

func (c *Controller) syncLocalOverlayNetIDOnce() {
	c.overlayNetIDMU.Lock()
	defer c.overlayNetIDMU.Unlock()

	networks, err := c.localClusterNetworkLister.List(labels.Everything())
	if err != nil {
		klog.Warningf("[remote cluster] failed to list networks: %v", err)
		return
	}

	var overlayNetworkExist = false
	for _, network := range networks {
		if network.Spec.Type == networkingv1.NetworkTypeOverlay {
			overlayNetworkExist = true
			switch {
			case c.OverlayNetID == nil || network.Spec.NetID == nil:
				fallthrough
			case *c.OverlayNetID != *network.Spec.NetID:
				c.OverlayNetID = copyUint32Ptr(network.Spec.NetID)
			}
			break
		}
	}

	// clean overlay netID cache if non-existence
	if !overlayNetworkExist {
		c.OverlayNetID = nil
	}
}

// health checking and resync cache. remote cluster is managed by admin, it can be
// treated as desired states
func (c *Controller) updateAllRemoteClusterStatus() {
	remoteClusters, err := c.remoteClusterLister.List(labels.Everything())
	if err != nil {
		klog.Errorf("Can't list remote cluster. err=%v", err)
		return
	}

	var wg sync.WaitGroup
	for _, rc := range remoteClusters {
		r := rc.DeepCopy()

		managerObject, ok := c.rcManagerCache.Load(r.Name)
		if !ok {
			continue
		}
		manager, ok := managerObject.(*rcmanager.Manager)
		if !ok {
			continue
		}

		wg.Add(1)
		go func() {
			updateSingleRemoteClusterStatus(c, manager, r)
			wg.Done()
		}()
	}
	wg.Wait()
}

func (c *Controller) handleEventFromRemoteClusters() {
	for event := range c.remoteClusterEvent {
		switch event.Type {
		case rctypes.EventRefreshUUID:
			uuid, ok := event.Object.(types.UID)
			if !ok {
				klog.Warningf("[remote cluster] invalid object of remote cluster event")
				break
			}
			if len(event.ClusterName) == 0 {
				klog.Warningf("[remote cluster] invalid cluster name for remote cluster event")
				break
			}

			_ = retry.RetryOnConflict(retry.DefaultRetry, func() error {
				return c.patchUUIDtoRemoteCluster(event.ClusterName, uuid)
			})
<<<<<<< HEAD
			klog.Infof("[remote cluster] receive and update UUID %s for cluster %s", uuid, event.ClusterName)
=======
			klog.Infof("receive event and update UUID %s for cluster %s", uuid, event.ClusterName)
		case rctypes.EventUpdateStatus:
			if len(event.ClusterName) == 0 {
				klog.Warningf("invalid cluster for remote cluster event")
				break
			}

			remoteCluster, err := c.remoteClusterLister.Get(event.ClusterName)
			if err != nil {
				klog.Errorf("update status event fail on getting object: %v", err)
				break
			}
			remoteCluster = remoteCluster.DeepCopy()

			managerObject, ok := c.rcManagerCache.Load(event.ClusterName)
			if !ok {
				break
			}

			go updateSingleRemoteClusterStatus(c, managerObject.(*rcmanager.Manager), remoteCluster)
			klog.Infof("receive event and update status for cluster %s", event.ClusterName)
>>>>>>> f5979b5a
		}
		time.Sleep(100 * time.Millisecond)
	}
}

func (c *Controller) patchUUIDtoRemoteCluster(clusterName string, uuid types.UID) error {
	patchBody := fmt.Sprintf(
		`{"status":{"uuid":%q}}`,
		uuid,
	)

	_, err := c.hybridnetClient.NetworkingV1().RemoteClusters().Patch(context.TODO(), clusterName, types.MergePatchType, []byte(patchBody), metav1.PatchOptions{}, "status")
	return err
}

func copyUint32Ptr(i *uint32) *uint32 {
	if i == nil {
		return nil
	}
	o := *i
	return &o
}

func (c *Controller) GetUUID() types.UID {
	return c.UUID
}

func (c *Controller) GetOverlayNetID() *uint32 {
	c.overlayNetIDMU.RLock()
	defer c.overlayNetIDMU.RUnlock()

	return c.OverlayNetID
}

func (c *Controller) ListSubnet() ([]*networkingv1.Subnet, error) {
	if !c.hasSynced {
		return nil, fmt.Errorf("informer cache has not synced yet")
	}
	return c.localClusterSubnetLister.List(labels.Everything())
}<|MERGE_RESOLUTION|>--- conflicted
+++ resolved
@@ -285,10 +285,8 @@
 			_ = retry.RetryOnConflict(retry.DefaultRetry, func() error {
 				return c.patchUUIDtoRemoteCluster(event.ClusterName, uuid)
 			})
-<<<<<<< HEAD
-			klog.Infof("[remote cluster] receive and update UUID %s for cluster %s", uuid, event.ClusterName)
-=======
-			klog.Infof("receive event and update UUID %s for cluster %s", uuid, event.ClusterName)
+			klog.Infof("[remote cluster] receive event and update UUID %s for cluster %s", uuid, event.ClusterName)
+      
 		case rctypes.EventUpdateStatus:
 			if len(event.ClusterName) == 0 {
 				klog.Warningf("invalid cluster for remote cluster event")
@@ -308,8 +306,7 @@
 			}
 
 			go updateSingleRemoteClusterStatus(c, managerObject.(*rcmanager.Manager), remoteCluster)
-			klog.Infof("receive event and update status for cluster %s", event.ClusterName)
->>>>>>> f5979b5a
+			klog.Infof("[remote cluster] receive event and update status for cluster %s", event.ClusterName)
 		}
 		time.Sleep(100 * time.Millisecond)
 	}
