--- conflicted
+++ resolved
@@ -97,7 +97,6 @@
 // ParseFlags will parse cmd args then init kubeClient and configuration
 func ParseFlags() (*Configuration, error) {
 	var (
-<<<<<<< HEAD
 		argPreferInterfaces           = pflag.String("prefer-interfaces", "", "[deprecated]The preferred vlan interfaces used to inter-host pod communication, default: the default route interface")
 		argPreferVlanInterfaces       = pflag.String("prefer-vlan-interfaces", "", "The preferred vlan interfaces used to inter-host pod communication, default: the default route interface")
 		argPreferVxlanInterfaces      = pflag.String("prefer-vxlan-interfaces", "", "The preferred vxlan interfaces used to inter-host pod communication, default: the default route interface")
@@ -111,25 +110,10 @@
 		argVlanCheckTimeout           = pflag.Duration("vlan-check-timeout", DefaultVlanCheckTimeout, "The timeout of vlan network environment check while pod creating")
 		argVxlanUDPPort               = pflag.Int("vxlan-udp-port", DefaultVxlanUDPPort, "The local udp port which vxlan tunnel use")
 		argVxlanBaseReachableTime     = pflag.Duration("vxlan-base-reachable-time", DefaultVxlanBaseReachableTime, "The time for neigh caches of vxlan device to get STALE from REACHABLE")
+		argNeighGCThresh1             = pflag.Int("neigh-gc-thresh1", DefaultNeighGCThresh1, "value to set net.ipv4/ipv6.neigh.default.gc_thresh1")
+		argNeighGCThresh2             = pflag.Int("neigh-gc-thresh2", DefaultNeighGCThresh2, "value to set net.ipv4/ipv6.neigh.default.gc_thresh2")
+		argNeighGCThresh3             = pflag.Int("neigh-gc-thresh3", DefaultNeighGCThresh3, "value to set net.ipv4/ipv6.neigh.default.gc_thresh3")
 		argExtraNodeLocalVxlanIPCidrs = pflag.String("extra-node-local-vxlan-ip-cidrs", "", "Cidrs to select node extra local vxlan ip, e.g., \"192.168.10.0/24,10.2.3.0/24\"")
-=======
-		argPreferInterfaces        = pflag.String("prefer-interfaces", "", "[deprecated]The preferred vlan interfaces used to inter-host pod communication, default: the default route interface")
-		argPreferVlanInterfaces    = pflag.String("prefer-vlan-interfaces", "", "The preferred vlan interfaces used to inter-host pod communication, default: the default route interface")
-		argPreferVxlanInterfaces   = pflag.String("prefer-vxlan-interfaces", "", "The preferred vxlan interfaces used to inter-host pod communication, default: the default route interface")
-		argBindSocket              = pflag.String("bind-socket", "/var/run/rama.sock", "The socket daemon bind to.")
-		argKubeConfigFile          = pflag.String("kubeconfig", "", "Path to kubeconfig file with authorization and master location information. If not set use the inCluster token.")
-		argBindPort                = pflag.Int("healthy-server-port", DefaultBindPort, "The port which daemon server bind")
-		argLocalDirectTableNum     = pflag.Int("local-direct-table", DefaultLocalDirectTableNum, "The number of local direct routing table")
-		argIptableCheckDuration    = pflag.Duration("iptables-check-duration", DefaultIptablesCheckDuration, "The time period for iptables manager to check iptables rules")
-		argToOverlaySubnetTableNum = pflag.Int("to-overlay-table", DefaultToOverlaySubnetTableNum, "The number of to overlay subnet routing table")
-		argOverlayMarkTableNum     = pflag.Int("overlay-mark-table", DefaultOverlayMarkTableNum, "The number of overlay mark routing table")
-		argVlanCheckTimeout        = pflag.Duration("vlan-check-timeout", DefaultVlanCheckTimeout, "The timeout of vlan network environment check while pod creating")
-		argVxlanUDPPort            = pflag.Int("vxlan-udp-port", DefaultVxlanUDPPort, "The local udp port which vxlan tunnel use")
-		argVxlanBaseReachableTime  = pflag.Duration("vxlan-base-reachable-time", DefaultVxlanBaseReachableTime, "The time for neigh caches of vxlan device to get STALE from REACHABLE")
-		argNeighGCThresh1          = pflag.Int("neigh-gc-thresh1", DefaultNeighGCThresh1, "value to set net.ipv4/ipv6.neigh.default.gc_thresh1")
-		argNeighGCThresh2          = pflag.Int("neigh-gc-thresh2", DefaultNeighGCThresh2, "value to set net.ipv4/ipv6.neigh.default.gc_thresh2")
-		argNeighGCThresh3          = pflag.Int("neigh-gc-thresh3", DefaultNeighGCThresh3, "value to set net.ipv4/ipv6.neigh.default.gc_thresh3")
->>>>>>> 408b50d5
 	)
 
 	// mute info log for ipset lib
